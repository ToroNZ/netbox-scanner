--- conflicted
+++ resolved
@@ -18,11 +18,7 @@
 
 class NetBoxScanner(object):
 
-<<<<<<< HEAD
     def __init__(self, address, token, tls_verify, vrf, nmap_args, tacacs, tag,
-=======
-    def __init__(self, address, token, tls_verify, nmap_args, tacacs, tag,
->>>>>>> 9ec7b4d5
         unknown):
         self.netbox = api(address, token=token, ssl_verify=tls_verify)
         self.nmap_args = nmap_args
@@ -32,7 +28,7 @@
         self.unknown = unknown
         self.stats = {'created':0, 'updated':0, 'deleted':0,
             'undiscovered':0, 'duplicated':0}
-
+    
     def parser(self, networks):
         '''Parses a list of networks in CIDR notation.
 
@@ -52,7 +48,7 @@
     def get_networks(self):
         '''Retrieves all networks/prefixes recorded into NetBox.'''
         return [str(net) for net in self.netbox.ipam.prefixes.all()]
-
+    
     def get_description(self, address, name, cpe):
         '''Define a description based on hostname and CPE'''
         if name:
@@ -64,22 +60,22 @@
                 try:
                     client = SSHClient()
                     client.set_missing_host_key_policy(AutoAddPolicy())
-                    client.connect(address, username=self.tacacs['user'],
+                    client.connect(address, username=self.tacacs['user'], 
                         password=self.tacacs['password'])
                     stdin,stdout,stderr = client.exec_command(self.tacacs['command'])
                     return '{}:{}'.format(vendor.lower(),
-                        re.search(self.tacacs['regex'],
+                        re.search(self.tacacs['regex'], 
                         str(stdout.read().decode('utf-8'))).group(self.tacacs['regroup']))
-                except (AuthenticationException, SSHException,
-                    NoValidConnectionsError, TimeoutError,
+                except (AuthenticationException, SSHException, 
+                    NoValidConnectionsError, TimeoutError, 
                     ConnectionResetError):
-                    pass
-            return '{}.{}.{}'.format(c.get_vendor()[0], c.get_product()[0],
+                    pass  
+            return '{}.{}.{}'.format(c.get_vendor()[0], c.get_product()[0], 
                 c.get_version()[0])
-
+    
     def scan(self, network):
         '''Scan a network.
-
+        
         :param network: a valid network, like 10.0.0.0/8
         :return: a list of tuples like [('10.0.0.1','Gateway'),...].
         '''
@@ -95,7 +91,6 @@
 
             try:
                 description = self.get_description(
-<<<<<<< HEAD
                     address, nm[host]['hostnames'][0]['name']
                     ,nm[host]['osmatch'][0]['osclass'][0]['cpe'])
             except (KeyError, AttributeError, IndexError,
@@ -104,14 +99,6 @@
                 if not hostname:
                     description = self.unknown
             hosts.append((address, description, hostname))
-=======
-                    address, nm[host]['hostnames'][0]['name'],
-                    nm[host]['osmatch'][0]['osclass'][0]['cpe'])
-            except (KeyError, AttributeError, IndexError,
-                NotImplementedError):
-                description = self.unknown
-            hosts.append((address, description))
->>>>>>> 9ec7b4d5
         return hosts
 
     def logger(self, logtype, **kwargs):
@@ -119,25 +106,20 @@
         if logtype == 'scanned':
             logging.info('scanned: {} ({} hosts discovered)'.format(kwargs['net'], kwargs['hosts']))
         elif logtype == 'created':
-            logging.info('created: {}/32 "{}"'.format(kwargs['address'],
+            logging.info('created: {}/32 "{}"'.format(kwargs['address'], 
                 kwargs['description']))
             self.stats['created'] += 1
         elif logtype == 'updated':
             logging.warning('updated: {}/32 "{}" -> "{}"'.format(
-<<<<<<< HEAD
                 kwargs['address'], kwargs['old'],
                 kwargs['new']))
-=======
-                kwargs['address'], kwargs['description_old'],
-                kwargs['description_new']))
->>>>>>> 9ec7b4d5
             self.stats['updated'] += 1
         elif logtype == 'deleted':
-            logging.warning('deleted: {} "{}"'.format(kwargs['address'],
+            logging.warning('deleted: {} "{}"'.format(kwargs['address'], 
                 kwargs['description']))
             self.stats['deleted'] += 1
         elif logtype == 'undiscovered':
-            logging.warning('undiscovered: {} "{}"'.format(kwargs['address'],
+            logging.warning('undiscovered: {} "{}"'.format(kwargs['address'], 
                 kwargs['description']))
             self.stats['undiscovered'] += 1
         elif logtype == 'duplicated':
@@ -154,19 +136,23 @@
         :return: True if syncing is ok or False in other case.
         '''
         try:
-<<<<<<< HEAD
-            nbhost = self.netbox.ipam.ip_addresses.get(address=host[0],vrf=[self.vrf])
-            prefix = str(self.netbox.ipam.prefixes.get(contains=host[0],vrf=[self.vrf]))
-            prefix = prefix.split("/")
-=======
-            nbhost = self.netbox.ipam.ip_addresses.get(address=host[0])
+            if not self.vrf:
+                nbhost = self.netbox.ipam.ip_addresses.get(address=host[0])
+            else:
+                nbhost = self.netbox.ipam.ip_addresses.get(address=host[0],vrf=[self.vrf])
             if args_prefix:
-                prefix = str(self.netbox.ipam.prefixes.get(contains=host[0]))
+                if not self.vrf:
+                    prefix = str(self.netbox.ipam.prefixes.get(contains=host[0]))
+                else:
+                    prefix = str(self.netbox.ipam.prefixes.get(contains=host[0],vrf=[self.vrf]))
                 prefix = prefix.split("/")
->>>>>>> 9ec7b4d5
         except ValueError:
-            print("Duplicated",address=host[0],vrf=[self.vrf]) # Give some output..
-            self.logger('duplicated', address=host[0],vrf=[self.vrf])
+            if not self.vrf:
+                rint("Duplicated", host[0])  # Give some output..
+                self.logger('duplicated', address=host[0])
+            else:
+                print("Duplicated",host[0],"VRF:", self.vrf) # Give some output..
+                self.logger('duplicated', address=host[0],vrf=[self.vrf])
             return False
         if nbhost:
             # Update Description
@@ -174,7 +160,6 @@
                 aux = nbhost.description
                 nbhost.description = host[1]
                 nbhost.save()
-<<<<<<< HEAD
                 self.logger('updated', address=host[0], old=aux,
                     new=host[1])
             # Update DNS Name
@@ -185,29 +170,32 @@
                 self.logger('updated', address=host[0], old=aux,
                     new=host[2])
         else:
-            print('adding host', host[0] + "/" + str(prefix[1]), self.vrf, host[2], host[1]) # Give some output..
-            vrfID = self.netbox.ipam.vrfs.get(name=self.vrf)
-            self.netbox.ipam.ip_addresses.create(address=host[0] + "/" + str(prefix[1]),
-                tags=[self.tag], vrf=vrfID.id, dns_name=host[2], description=host[1])
-            self.logger('created', address=host[0] + "/" + str(prefix[1]), vrf=self.vrf, dns_name=host[2], description=host[1])
+            if args_prefix:
+                if not self.vrf:
+                    print('adding host', host[0] + "/" + str(prefix[1]), "DNS:", host[2],"Description:", host[1])  # Give some output..
+                    self.netbox.ipam.ip_addresses.create(address=host[0] + "/" + str(prefix[1]),
+                                                         tags=[self.tag], dns_name=host[2], description=host[1])
+                    self.logger('created', address=host[0] + "/" + str(prefix[1]), dns_name=host[2], description=host[1])
+                else:
+                    print('adding host', host[0] + "/" + str(prefix[1]), self.vrf, host[2], host[1]) # Give some output..
+                    vrfID = self.netbox.ipam.vrfs.get(name=self.vrf)
+                    self.netbox.ipam.ip_addresses.create(address=host[0] + "/" + str(prefix[1]),
+                        tags=[self.tag], vrf=vrfID.id, dns_name=host[2], description=host[1])
+                    self.logger('created', address=host[0] + "/" + str(prefix[1]), vrf=self.vrf, dns_name=host[2], description=host[1])
+            else:
+                if not self.vrf:
+                    print('adding host', host[0], "DNS:", host[2], "Description:",
+                          host[1])  # Give some output..
+                    self.netbox.ipam.ip_addresses.create(address=host[0], tags=[self.tag], dns_name=host[2], description=host[1])
+                    self.logger('created', address=host[0], dns_name=host[2], description=host[1])
+                else:
+                    print('adding host', host[0], self.vrf, host[2], host[1])  # Give some output..
+                    vrfID = self.netbox.ipam.vrfs.get(name=self.vrf)
+                    self.netbox.ipam.ip_addresses.create(address=host[0], tags=[self.tag], vrf=vrfID.id, dns_name=host[2], description=host[1])
+                    self.logger('created', address=host[0], vrf=self.vrf, dns_name=host[2], description=host[1])
         return True
 
-    def sync_network(self, network):
-=======
-                self.logger('updated', address=host[0], description_old=aux,
-                    description_new=host[1])
-        else:
-            if args_prefix:
-                self.netbox.ipam.ip_addresses.create(address=host[0] + "/" + str(prefix[1]),
-                    tags=[self.tag], description=host[1])
-                self.logger('created', address=host[0] + "/" + str(prefix[1]), description=host[1])
-            else:
-                self.netbox.ipam.ip_addresses.create(address=host[0], tags=[self.tag], description=host[1])
-                self.logger('created', address=host[0], description=host[1])
-        return True
-
     def sync_network(self, network, args_prefix):
->>>>>>> 9ec7b4d5
         '''Syncs a single network to NetBox.
 
         :param args_prefix: True or False depending on the chosen commandline argument (Pass through to sync_host)
@@ -238,7 +226,7 @@
                     except (AttributeError, ValueError):
                         pass
         return True
-
+    
     def sync_csv(self, csvfile):
         '''Imports a CSV file to NetBox.
 
@@ -255,7 +243,7 @@
         hosts = []
         with open(csvfile,'r') as f:
             next(f)
-            hosts = [(data[0],data[1]) for data in
+            hosts = [(data[0],data[1]) for data in 
                 reader(f,delimiter=',')]
 
         for s in self.stats:
@@ -269,8 +257,8 @@
         for host in hosts:
             self.sync_host(host)
         logging.info('finished: +{} ~{} -{} ?{} !{}'.format(
-            self.stats['created'], self.stats['updated'],
-            self.stats['deleted'], self.stats['undiscovered'],
+            self.stats['created'], self.stats['updated'], 
+            self.stats['deleted'], self.stats['undiscovered'], 
             self.stats['duplicated']))
 
     def sync(self, networks, args_prefix):
@@ -291,6 +279,6 @@
         for network in networks:
             self.sync_network(network, args_prefix)
         logging.info('finished: +{} ~{} -{} ?{} !{}'.format(
-            self.stats['created'], self.stats['updated'], self.stats['deleted'],
+            self.stats['created'], self.stats['updated'], self.stats['deleted'], 
             self.stats['undiscovered'], self.stats['duplicated']))
         return True